--- conflicted
+++ resolved
@@ -173,37 +173,6 @@
     type: 'number',
     validate: validator.integer({ min: 0 }),
   },
-<<<<<<< HEAD
-=======
-  REQUEST_COALESCING_ENABLED: {
-    description: 'Enable request coalescing',
-    type: 'boolean',
-    default: false,
-  },
-  REQUEST_COALESCING_ENTROPY_MAX: {
-    description:
-      'Amount of random delay (entropy) in milliseconds that will be added to requests. Avoids issue where the request coalescing key will not be set before multiple other instances in a burst try to access the same key',
-    type: 'number',
-    default: 0,
-    validate: validator.integer({ min: 0, max: 10 }),
-  },
-  // REQUEST_COALESCING_INTERVAL: {
-  //   type: 'number',
-  //   default: 100,
-  // },
-  // REQUEST_COALESCING_INTERVAL_COEFFICIENT: {
-  //   type: 'number',
-  //   default: 2,
-  // },
-  // REQUEST_COALESCING_INTERVAL_MAX: {
-  //   type: 'number',
-  //   default: 1000,
-  // },
-  // REQUEST_COALESCING_MAX_RETRIES: {
-  //   type: 'number',
-  //   default: 5,
-  // },
->>>>>>> 91cd7462
   RETRY: {
     type: 'number',
     description: 'Retry count for failed HTTP requests',
@@ -288,23 +257,6 @@
     default: 300,
     validate: validator.integer({ min: 150, max: 500 }),
   },
-<<<<<<< HEAD
-=======
-  REST_TRANSPORT_MAX_RATE_LIMIT_RETRIES: {
-    description:
-      'Maximum amount of times the Rest Transport will attempt to set up a request when blocked by the rate limiter',
-    type: 'number',
-    default: 3,
-    validate: validator.integer({ min: 1, max: 5 }),
-  },
-  REST_TRANSPORT_MS_BETWEEN_RATE_LIMIT_RETRIES: {
-    description:
-      'Time that the Rest Transport will wait between retries when blocked by the rate limiter',
-    type: 'number',
-    default: 400,
-    validate: validator.integer({ min: 200, max: 3000 }),
-  },
->>>>>>> 91cd7462
   SMOKE_TEST_PAYLOAD_FILE_NAME: {
     description: 'Name of the test payload file used for the smoke endpoint',
     type: 'string',
@@ -331,7 +283,6 @@
     description: 'CA certificate to use for authenticating client certificates',
     type: 'string',
   },
-<<<<<<< HEAD
   BODY_LIMIT_SIZE: {
     description: 'Bytes size of body request',
     type: 'number',
@@ -359,10 +310,7 @@
     type: 'number',
     default: 1000,
   },
-} as const
-=======
 } as const satisfies SettingsMap
->>>>>>> 91cd7462
 
 export const buildAdapterConfig = <
   CustomSettings extends CustomSettingsType<CustomSettings> = EmptySettings,
