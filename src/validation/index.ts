import { FastifyError, FastifyReply, FastifyRequest, HookHandlerDoneFunction } from 'fastify'
import { Adapter } from '../adapter'
import { calculateCacheKey, recordRedisCommandMetric } from '../cache'
import { getMetricsMeta } from '../metrics/util'
import { makeLogger } from '../util'
<<<<<<< HEAD
import { AdapterMiddlewareBuilder, AdapterRequest, AdapterRequestBody } from '../util/types'
import { AdapterError, AdapterInputError } from './error'
=======
import { AdapterMiddlewareBuilder, AdapterRequest, AdapterRequestBody } from '../util/request'
import { AdapterError, AdapterInputError, AdapterTimeoutError } from './error'
>>>>>>> 91cd7462
import { CMD_SENT_STATUS } from '../cache/metrics'
import { ReplyError as RedisError } from 'ioredis'
export { InputParameters } from './input-params'

const errorCatcherLogger = makeLogger('ErrorCatchingMiddleware')

export const validatorMiddleware: AdapterMiddlewareBuilder =
  (adapter: Adapter) =>
  (req: AdapterRequest, reply: FastifyReply, done: HookHandlerDoneFunction) => {
    if (req.headers['content-type'] !== 'application/json') {
      throw new AdapterInputError({
        message: 'Content type not "application/json", returning 400',
        statusCode: 400,
      })
    }

    if (!req.body) {
      throw new AdapterInputError({
        message: 'Body not present in adapter request, returning 400',
        statusCode: 400,
      })
    }

    // We can restrict usage of the raw request body everywhere in the framework
    // by setting its type to EmptyBody, and we cast here (and only here)
    const requestBody = req.body as unknown as AdapterRequestBody

    // Make endpoints case insensitive
    const endpointParam =
      requestBody.endpoint?.toLowerCase() ||
      requestBody.data?.endpoint?.toLowerCase() ||
      adapter.defaultEndpoint
    if (!endpointParam) {
      throw new AdapterInputError({
        message: `Request body does not specify an endpoint, and there is no default endpoint configured for this adapter.`,
        statusCode: 400,
      })
    }

    const endpoint = adapter.endpointsMap[endpointParam]
    if (!endpoint) {
      throw new AdapterInputError({
        message: `Adapter does not have a "${endpointParam}" endpoint.`,
        statusCode: 404,
      })
    }

    const validatedData = endpoint.validator.validateInput(requestBody.data)

    // Custom input validation defined in the EA
    const error =
      endpoint.customInputValidation &&
      endpoint.customInputValidation(validatedData, adapter.config)

    if (error) {
      throw error
    }

    req.requestContext = {
      cacheKey: '',
      data: validatedData,
      endpointName: endpoint.name,
    }

    if (adapter.config.METRICS_ENABLED && adapter.config.EXPERIMENTAL_METRICS_ENABLED) {
      // Add metrics meta which includes feedId to the request
      // Perform prior to overrides to maintain consistent Feed IDs across adapters
      const metrics = getMetricsMeta(
        {
          inputParameters: endpoint.inputParameters,
          adapterConfig: adapter.config,
        },
        validatedData,
      )
      req.requestContext = { ...req.requestContext, meta: { metrics } }
    }

    // Run any request transforms that might have been defined in the adapter.
    // This is the last time modifications are supposed to happen to the request.
    adapter.runRequestTransforms(req)

    // Now that all the transformations have been applied, all that's left is calculating the cache key
    if (endpoint.cacheKeyGenerator) {
      let cacheKey
      cacheKey = endpoint.cacheKeyGenerator(req.requestContext.data)
      if (cacheKey.length > adapter.config.MAX_COMMON_KEY_SIZE) {
        errorCatcherLogger.warn(
          `Generated custom cache key for adapter request is bigger than the MAX_COMMON_KEY_SIZE and will be truncated`,
        )
        cacheKey = cacheKey.slice(0, adapter.config.MAX_COMMON_KEY_SIZE)
      }
      req.requestContext.cacheKey = cacheKey
    } else {
      req.requestContext.cacheKey = calculateCacheKey(
        {
          endpointName: endpoint.name,
          inputParameters: endpoint.inputParameters,
          adapterConfig: adapter.config,
        },
        req.requestContext.data,
      )
    }

    done()
  }

export const errorCatchingMiddleware = (err: Error, req: FastifyRequest, res: FastifyReply) => {
  // Add adapter or generic error to request meta for metrics use
  // There's a chance we have no request context if there was an error during input validation
  if (req.requestContext) {
    req.requestContext.meta = { ...req.requestContext?.meta, error: err }
  }

  // Add the request context to the error so that we can check things like incoming params, endpoint, etc
  const errorWithContext = {
    requestContext: req.requestContext,
    ...err,
  }

  if (err instanceof AdapterTimeoutError) {
    // AdapterTimeoutError are somewhat expected when the adapter doesn't find a response in the cache within the specified polling interval
    // This is common on startup so logging these errors as debug to help alleviate logs getting flooded in the beginning
    errorCatcherLogger.debug(errorWithContext)
    res.status(err.statusCode).send(err.toJSONResponse())
  } else if (err instanceof AdapterError) {
    // We want to log these as warn, because although they are to be expected, NOPs should
    // Only use "correct" job specs and therefore not hit adapters with invalid requests.
    errorCatcherLogger.warn(errorWithContext)
    res.status(err.statusCode).send(err.toJSONResponse())
  } else if (err instanceof RedisError) {
    // Native ioredis error
    errorCatcherLogger.warn(errorWithContext)
    const replyError = err as typeof RedisError
    if (process.env['METRICS_ENABLED']) {
      recordRedisCommandMetric(CMD_SENT_STATUS.FAIL, replyError.command?.name)
    }
    res.status(500).send(replyError.message || 'There was an unexpected error with the Redis cache')
  } else if (err.name === 'FastifyError') {
    errorCatcherLogger.error(errorWithContext)
    res.status((err as FastifyError).statusCode as number).send(err.message)
  } else {
    errorCatcherLogger.error(errorWithContext)
    res.status(500).send(err.message || 'There was an unexpected error in the adapter.')
  }
}<|MERGE_RESOLUTION|>--- conflicted
+++ resolved
@@ -3,13 +3,8 @@
 import { calculateCacheKey, recordRedisCommandMetric } from '../cache'
 import { getMetricsMeta } from '../metrics/util'
 import { makeLogger } from '../util'
-<<<<<<< HEAD
 import { AdapterMiddlewareBuilder, AdapterRequest, AdapterRequestBody } from '../util/types'
-import { AdapterError, AdapterInputError } from './error'
-=======
-import { AdapterMiddlewareBuilder, AdapterRequest, AdapterRequestBody } from '../util/request'
 import { AdapterError, AdapterInputError, AdapterTimeoutError } from './error'
->>>>>>> 91cd7462
 import { CMD_SENT_STATUS } from '../cache/metrics'
 import { ReplyError as RedisError } from 'ioredis'
 export { InputParameters } from './input-params'
