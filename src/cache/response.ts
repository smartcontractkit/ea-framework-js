import { AdapterDependencies } from '../adapter'
import { AdapterSettings } from '../config'
import {
  AdapterResponse,
  censor,
  makeLogger,
  ResponseGenerics,
  TimestampedAdapterResponse,
  TimestampedProviderErrorResponse,
  TimestampedProviderResult,
} from '../util'
import CensorList from '../util/censor/censor-list'
<<<<<<< HEAD
import { InputParameters, InputParametersDefinition } from '../validation/input-params'
=======
import { InputParameters } from '../validation/input-params'
>>>>>>> 8f124415
import { validator } from '../validation/utils'
import { Cache, calculateCacheKey, calculateFeedId } from './'
import * as cacheMetrics from './metrics'

const logger = makeLogger('ResponseCache')

/**
 * Special type of cache to store responses for this adapter.
 */
export class ResponseCache<
  T extends {
    Parameters: InputParametersDefinition
    Response: ResponseGenerics
  },
> {
  cache: Cache<AdapterResponse<T['Response']>>
  inputParameters: InputParameters<T['Parameters']>
  adapterName: string
  endpointName: string
  adapterSettings: AdapterSettings

  constructor({
    inputParameters,
    adapterName,
    endpointName,
    adapterSettings,
    dependencies,
  }: {
    dependencies: AdapterDependencies
    adapterSettings: AdapterSettings
    adapterName: string
    endpointName: string
    inputParameters: InputParameters<T['Parameters']>
  }) {
    this.cache = dependencies.cache as Cache<AdapterResponse<T['Response']>>
    this.inputParameters = inputParameters
    this.adapterName = adapterName
    this.endpointName = endpointName
    this.adapterSettings = adapterSettings
  }

  /**
   * Sets responses in the adapter cache (adding necessary metadata and defaults)
   *
   * @param results - the entries to write to the cache
   */
  async write(transportName: string, results: TimestampedProviderResult<T>[]): Promise<void> {
    const censorList = CensorList.getAll()
    const entries = results.map((r) => {
      const { data, result, errorMessage } = r.response
      if (!errorMessage && data === undefined) {
        logger.warn('The "data" property of the response is undefined.')
      } else if (!errorMessage && result === undefined) {
        logger.warn('The "result" property of the response is undefined.')
      }
      let censoredResponse
      if (!censorList.length) {
        censoredResponse = r.response
      } else {
        try {
          censoredResponse = censor(r.response, censorList, true) as TimestampedAdapterResponse<
            T['Response']
          >
        } catch (error) {
          logger.error(`Error censoring response: ${error}`)
          censoredResponse = {
            statusCode: 502,
            errorMessage: 'Response could not be censored due to an error',
            timestamps: r.response.timestamps,
          }
        }
      }

      const response: AdapterResponse<T['Response']> = {
        ...censoredResponse,
        statusCode: (censoredResponse as TimestampedProviderErrorResponse).statusCode || 200,
      }

      if (
        this.adapterSettings.METRICS_ENABLED &&
        this.adapterSettings.EXPERIMENTAL_METRICS_ENABLED
      ) {
        response.meta = {
          adapterName: this.adapterName,
          metrics: {
            feedId: calculateFeedId(
              {
                inputParameters: this.inputParameters,
                adapterSettings: this.adapterSettings,
              },
              r.params,
            ),
          },
        }
      }

      if (response.timestamps?.providerIndicatedTimeUnixMs !== undefined) {
        const timestampValidator = validator.responseTimestamp()
        const error = timestampValidator(response.timestamps?.providerIndicatedTimeUnixMs)
        if (error) {
          logger.warn(`Provider indicated time is invalid: ${error}`)
        }
      }

      return {
        key: calculateCacheKey({
          transportName,
          data: r.params,
          inputParameters: this.inputParameters,
          adapterName: this.adapterName,
          endpointName: this.endpointName,
          adapterSettings: this.adapterSettings,
        }),
        value: response,
      } as const
    })

    const ttl = this.adapterSettings.CACHE_MAX_AGE
    await this.cache.setMany(entries, ttl)

    const now = Date.now()
    for (const { key, value } of entries) {
      // Only record metrics if feed Id is present, otherwise assuming value is not adapter response to record
      const response = value as unknown as AdapterResponse
      const feedId = response.meta?.metrics?.feedId
      if (feedId) {
        const providerTime = response.timestamps?.providerIndicatedTimeUnixMs
        const timeDelta = providerTime ? now - providerTime : undefined

        // Record cache set count, max age, and staleness (set to 0 for cache set)
        const label = cacheMetrics.cacheMetricsLabel(key, feedId, this.cache.type)
        cacheMetrics.cacheSet(label, ttl, timeDelta)
      }
    }

    return
  }
}<|MERGE_RESOLUTION|>--- conflicted
+++ resolved
@@ -10,11 +10,7 @@
   TimestampedProviderResult,
 } from '../util'
 import CensorList from '../util/censor/censor-list'
-<<<<<<< HEAD
 import { InputParameters, InputParametersDefinition } from '../validation/input-params'
-=======
-import { InputParameters } from '../validation/input-params'
->>>>>>> 8f124415
 import { validator } from '../validation/utils'
 import { Cache, calculateCacheKey, calculateFeedId } from './'
 import * as cacheMetrics from './metrics'
