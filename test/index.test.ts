import untypedTest, { TestFn } from 'ava'
import { expose, getTLSOptions, start } from '../src'
import { Adapter, AdapterEndpoint } from '../src/adapter'
<<<<<<< HEAD
import { AdapterConfig, buildAdapterSettings } from '../src/config'
import { NopTransport, TestAdapter } from './util'
=======
import { AdapterConfig } from '../src/config'
import { NopTransport, TestAdapter } from '../src/util/testing-utils'
>>>>>>> 41eab510

const test = untypedTest as TestFn<{
  testAdapter: TestAdapter
}>

test.beforeEach(async (t) => {
  const adapter = new Adapter({
    name: 'TEST',
    endpoints: [
      new AdapterEndpoint({
        name: 'test',
        transport: new NopTransport(),
      }),
    ],
  })

  t.context.testAdapter = await TestAdapter.start(adapter, t.context)
})

test('health endpoint returns health OK', async (t) => {
  const response = await t.context.testAdapter.getHealth()
  t.deepEqual(response.json(), {
    message: 'OK',
    version: process.env['npm_package_version'],
  })
})

test('MTLS_ENABLED with no TLS params should error', async (t) => {
  const config = new AdapterConfig(
    {},
    {
      envDefaultOverrides: {
        MTLS_ENABLED: true,
      },
    },
  )
  const adapter = new Adapter({
    name: 'TEST',
    config,
    endpoints: [
      new AdapterEndpoint({
        name: 'test',
        transport: new NopTransport(),
      }),
    ],
  })
  try {
    await start(adapter)
  } catch (e: unknown) {
    t.is(
      (e as Error).message,
      'TLS_PRIVATE_KEY, TLS_PUBLIC_KEY, and TLS_CA environment variables are required when MTLS_ENABLED is set to true.',
    )
  }
})

test('Having both TLS_ENABLED and MTLS_ENABLED should throw an error', async (t) => {
  const config = new AdapterConfig(
    {},
    {
      envDefaultOverrides: {
        MTLS_ENABLED: true,
        TLS_ENABLED: true,
      },
    },
  )
  const adapter = new Adapter({
    name: 'TEST',
    config,
    endpoints: [
      new AdapterEndpoint({
        name: 'test',
        transport: new NopTransport(),
      }),
    ],
  })
  try {
    await start(adapter)
  } catch (e: unknown) {
    t.is((e as Error).message, 'TLS_ENABLED and MTLS_ENABLED cannot both be set to true.')
  }
})

test('MTLS_ENABLED connection with incorrect params should error', async (t) => {
  const config = new AdapterConfig(
    {},
    {
      envDefaultOverrides: {
        MTLS_ENABLED: true,
        TLS_PRIVATE_KEY: 'dGVzdA==',
        TLS_PUBLIC_KEY: 'dGVzdA==',
        TLS_CA: 'dGVzdA==',
      },
    },
  )
  const adapter = new Adapter({
    name: 'TEST',
    config,
    endpoints: [
      new AdapterEndpoint({
        name: 'test',
        transport: new NopTransport(),
      }),
    ],
  })
  try {
    await start(adapter)
  } catch (e: unknown) {
    t.pass()
  }
})

test('getTLSOptions should return an empty object if TLS and mTLS are not enabled', async (t) => {
  const adapterSettings = buildAdapterSettings({})
  t.deepEqual(getTLSOptions(adapterSettings), {})
})

test('requestCert should be false when TLS_ENABLED is set to true', async (t) => {
  const adapterSettings = buildAdapterSettings({})
  adapterSettings.TLS_ENABLED = true
  adapterSettings.TLS_PRIVATE_KEY = 'dGVzdA=='
  adapterSettings.TLS_PUBLIC_KEY = 'dGVzdA=='
  adapterSettings.TLS_CA = 'dGVzdA=='
  t.deepEqual(getTLSOptions(adapterSettings), {
    https: {
      key: 'dGVzdA==',
      cert: 'dGVzdA==',
      ca: 'dGVzdA==',
      passphrase: '',
      requestCert: false,
    },
  })
})

test('requestCert should be true when MTLS_ENABLED is set to true', async (t) => {
  const adapterSettings = buildAdapterSettings({})
  adapterSettings.MTLS_ENABLED = true
  adapterSettings.TLS_PRIVATE_KEY = 'dGVzdA=='
  adapterSettings.TLS_PUBLIC_KEY = 'dGVzdA=='
  adapterSettings.TLS_CA = 'dGVzdA=='
  t.deepEqual(getTLSOptions(adapterSettings), {
    https: {
      key: 'dGVzdA==',
      cert: 'dGVzdA==',
      ca: 'dGVzdA==',
      passphrase: '',
      requestCert: true,
    },
  })
})

test('Adapter writer mode api disabled', async (t) => {
  process.env['CACHE_TYPE'] = 'redis'
  const config = new AdapterConfig(
    {},
    {
      envDefaultOverrides: {
        EA_MODE: 'writer',
      },
    },
  )

  const adapter = new Adapter({
    name: 'TEST',
    config,
    endpoints: [
      new AdapterEndpoint({
        name: 'test',
        transport: new NopTransport(),
      }),
    ],
  })

  const api = await expose(adapter)
  t.is(api, undefined)
})

test('Initialize adapter (error)', async (t) => {
  try {
    await start({} as Adapter)
  } catch (e: unknown) {
    t.is(
      (e as Error).message,
      'The adapter has not been initialized as an instance of the Adapter class, exiting.',
    )
  }
})

test('Initialize adapter twice (error)', async (t) => {
  const adapter = new Adapter({
    name: 'TEST',
    endpoints: [
      new AdapterEndpoint({
        name: 'test',
        transport: new NopTransport(),
      }),
    ],
  })
  try {
    await start(adapter)
    await start(adapter)
    t.fail()
  } catch (e: unknown) {
    t.is((e as Error).message, 'This adapter has already been initialized!')
  }
})

test('Throw error if EA mode is not RW and cache type is local', async (t) => {
  process.env['CACHE_TYPE'] = 'local'
  const config = new AdapterConfig(
    {},
    {
      envDefaultOverrides: {
        EA_MODE: 'writer',
      },
    },
  )

  const adapter = new Adapter({
    name: 'TEST',
    config,
    endpoints: [
      new AdapterEndpoint({
        name: 'test',
        transport: new NopTransport(),
      }),
    ],
  })

  try {
    await expose(adapter)
  } catch (e: unknown) {
    t.is((e as Error).message, 'EA mode cannot be writer while cache type is local')
  }
})<|MERGE_RESOLUTION|>--- conflicted
+++ resolved
@@ -1,13 +1,8 @@
 import untypedTest, { TestFn } from 'ava'
 import { expose, getTLSOptions, start } from '../src'
 import { Adapter, AdapterEndpoint } from '../src/adapter'
-<<<<<<< HEAD
 import { AdapterConfig, buildAdapterSettings } from '../src/config'
-import { NopTransport, TestAdapter } from './util'
-=======
-import { AdapterConfig } from '../src/config'
 import { NopTransport, TestAdapter } from '../src/util/testing-utils'
->>>>>>> 41eab510
 
 const test = untypedTest as TestFn<{
   testAdapter: TestAdapter
