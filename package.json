{
  "name": "@chainlink/external-adapter-framework",
  "version": "0.29.10",
  "main": "dist/index.js",
  "license": "MIT",
  "dependencies": {
    "ajv": "8.11.0",
    "axios": "1.3.4",
    "eventsource": "2.0.2",
    "fastify": "4.13.0",
    "ioredis": "5.2.3",
    "pino": "8.6.1",
    "pino-pretty": "9.1.0",
    "prom-client": "13.2.0",
<<<<<<< HEAD
    "redlock": "^5.0.0-beta.2",
    "ws": "8.9.0"
=======
    "ws": "8.9.0",
    "mock-socket": "9.1.5"
>>>>>>> 8ced485c
  },
  "scripts": {
    "build": "mkdir -p ./dist/src && cp package.json dist/src && cp README.md dist/src && tsc",
    "dev": "DEBUG=true tsnd --respawn --transpile-only --project tsconfig.json './src/test.ts'",
    "generate-docs": "typedoc src/**/*.ts",
    "generate-ref-tables": "ts-node scripts/metrics-table.ts > docs/reference-tables/metrics.md && ts-node scripts/ea-settings-table.ts > docs/reference-tables/ea-settings.md && yarn prettier --write docs/reference-tables",
    "lint-fix": "eslint --max-warnings=0 --fix . && prettier --write ./src/**/*.ts ./test/**/*.ts ./*.{json,js,yaml}",
    "lint": "eslint --max-warnings=0 . && prettier --check ./src/**/*.ts ./test/**/*.ts ./*.{json,js,yaml}",
    "portal-path": "echo \"portal:$(readlink -f ./dist/src)\"",
    "start": "ts-node -e 'import(`./src/examples/${process.argv[1]}/src/index`).then(ea => ea.server())'",
    "test-debug": "EA_HOST=localhost LOG_LEVEL=trace DEBUG=true EA_PORT=0 c8 ava --verbose",
    "test": "EA_HOST=localhost LOG_LEVEL=error EA_PORT=0 c8 ava",
    "verify": "yarn lint && yarn build && yarn build -p ./test/tsconfig.json && yarn test && yarn code-coverage",
    "code-coverage": "c8 check-coverage --statements 95 --lines 95 --functions 95 --branches 90"
  },
  "devDependencies": {
    "@sinonjs/fake-timers": "9.1.2",
    "@types/eventsource": "1.1.11",
    "@types/node": "18.15.13",
    "@types/sinonjs__fake-timers": "8.1.2",
    "@types/ws": "8.5.3",
    "@typescript-eslint/eslint-plugin": "5.59.0",
    "@typescript-eslint/parser": "5.59.0",
    "ava": "5.2.0",
    "axios-mock-adapter": "1.21.2",
    "c8": "7.12.0",
    "eslint": "8.39.0",
    "eslint-config-prettier": "8.8.0",
    "eslint-plugin-tsdoc": "0.2.17",
    "mocksse": "1.0.4",
    "prettier": "2.8.7",
    "ts-node": "10.9.1",
    "ts-node-dev": "2.0.0",
    "typedoc": "0.23.21",
    "typescript": "5.0.4"
  },
  "prettier": {
    "semi": false,
    "singleQuote": true,
    "printWidth": 100,
    "endOfLine": "auto",
    "trailingComma": "all",
    "arrowParens": "always"
  },
  "ava": {
    "files": [
      "test/**/*.test.ts"
    ],
    "extensions": [
      "ts"
    ],
    "require": [
      "ts-node/register"
    ],
    "workerThreads": false,
    "environmentVariables": {
      "METRICS_ENABLED": "false"
    },
    "timeout": "20s"
  }
}<|MERGE_RESOLUTION|>--- conflicted
+++ resolved
@@ -12,13 +12,8 @@
     "pino": "8.6.1",
     "pino-pretty": "9.1.0",
     "prom-client": "13.2.0",
-<<<<<<< HEAD
     "redlock": "^5.0.0-beta.2",
-    "ws": "8.9.0"
-=======
-    "ws": "8.9.0",
     "mock-socket": "9.1.5"
->>>>>>> 8ced485c
   },
   "scripts": {
     "build": "mkdir -p ./dist/src && cp package.json dist/src && cp README.md dist/src && tsc",
