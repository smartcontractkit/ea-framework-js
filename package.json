--- conflicted
+++ resolved
@@ -1,10 +1,6 @@
 {
   "name": "@chainlink/external-adapter-framework",
-<<<<<<< HEAD
   "version": "0.29.0",
-=======
-  "version": "0.28.6",
->>>>>>> 78605963
   "main": "dist/index.js",
   "license": "MIT",
   "dependencies": {
